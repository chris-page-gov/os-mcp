# Ordnance Survey MCP Server

A smart MCP server for accessing UK geospatial data through Ordnance Survey APIs.

## What it does

- **Smart workflow**: Automatically discovers what data is available and how to filter it
- **Collection-specific filtering**: Uses exact enum values for precise queries (e.g., find all 'Cinema' locations or 'A Road' streets in this particular area)
- **Intelligent planning**: Guides you through the best approach for your geospatial queries

## Quick Start

### 1. Get an OS API Key

Register at [OS Data Hub](https://osdatahub.os.uk/) to get your free API key.

### 2. Run with Docker (easiest)

```bash
# Build
docker build -t os-mcp-server .

# Add to your Claude Desktop config:
{
  "mcpServers": {
    "os-mcp-server": {
      "command": "docker",
      "args": [
        "run", "--rm", "-i",
        "-e", "OS_API_KEY=your_api_key_here",
        "-e", "STDIO_KEY=any_value",
        "os-mcp-server"
      ]
    }
  }
}
```

## How it works

```
1. Ask a question
   ↓
2. Server gets workflow context (collections + filtering options)
   ↓
3. Smart planning: "I'll search the 'lus-fts-site-1' collection
   using filter 'oslandusetertiarygroup = \"Cinema\"'"
   ↓
4. Precise results using collection-specific enum values
```

## Data Flow

<<<<<<< HEAD
1. **Start the server:**

```bash
python src/server.py --transport streamable-http --host 0.0.0.0 --port 8000
=======
>>>>>>> 6f1f5e31
```
User Request
    ↓
get_workflow_context() ← [REQUIRED FIRST]
    ↓
Collection Discovery (streets, buildings, land use, etc.)
    ↓
Queryables Discovery (enum values: 'Cinema', 'A Road', etc.)
    ↓
Smart Query Construction based on LLM's plan
    ↓
search_features(filter="oslandusetertiarygroup = 'Cinema'")
    ↓
OS Data Hub APIs
    ↓
Results returned to user
```

<<<<<<< HEAD
> **Note:** The client test scripts (`http_client_test.py` and `stdio_client_test.py`) are a great way to verify your server setup.

### 4. Dev Container Setup (for VS Code Development)

If you're running the server in a VS Code dev container:

1. **Ensure your `.devcontainer/devcontainer.json` includes port forwarding:**

```json
{
  "image": "mcr.microsoft.com/devcontainers/python:3.11",
  "remoteUser": "vscode",
  "containerEnv": {
    "PYTHONPATH": "src",
    "OS_API_KEY": "${localEnv:OS_API_KEY}",
    "STDIO_KEY": "${localEnv:OS_API_KEY}",
    "BEARER_TOKEN": "${localEnv:BEARER_TOKEN}"
  },
  "forwardPorts": [8000],
  "portsAttributes": {
    "8000": {
      "label": "MCP Server",
      "onAutoForward": "notify"
    }
  }
}
```

2. **Start the server with host binding to all interfaces:**

```bash
PYTHONPATH=src python3 src/server.py --transport streamable-http --host 0.0.0.0 --port 8000 --debug
```

3. **Configure Claude Desktop to connect to the forwarded port:**

```json
{
  "mcpServers": {
    "os-ngd-api": {
      "url": "http://localhost:8000/mcp/",
      "headers": {
        "Authorization": "Bearer dev-token"
      }
    }
  }
}
```

**Note:** Remove any `command` field from the Claude Desktop config when using URL-based connection.
### 5. Testing Connection

To verify your server is working correctly, you can test the connection with curl:

```bash
# Test the server is responding
curl -v http://localhost:8000/mcp/ \
  -H "Authorization: Bearer dev-token" \
  -H "Content-Type: application/json" \
  -H "Accept: application/json, text/event-stream" \
  -d '{"jsonrpc": "2.0", "method": "initialize", "id": 1}'
```

A successful response will include initialization data and session information.

=======
>>>>>>> 6f1f5e31
## Available Tools

**Core workflow:**

- `get_workflow_context` - [Required first] Get collections and filtering options
- `search_features` - Search with intelligent filtering using collection-specific enum values

**Additional tools:**

- `get_collection_info` - Collection details
- `get_collection_queryables` - Available filters for a collection
- `get_feature` - Get specific feature by ID
- `hello_world` - Test connectivity
- `check_api_key` - Verify setup

## Key Benefits

- **No guessing**: Server tells you exactly what enum values are available
- **Precise filtering**: Use exact values like `'Cinema'`, `'A Road'`, `'Open'`
- **Collection-aware**: Each collection (streets, buildings, land use) has its own filtering options
- **Enforced planning**: Prevents mistakes by requiring context first

<<<<<<< HEAD
## Troubleshooting

### Connection Issues

If you're having trouble connecting to the server:

1. **Check environment variables** are properly set:
   ```bash
   echo "OS_API_KEY: $OS_API_KEY"
   echo "BEARER_TOKEN: $BEARER_TOKEN"
   ```

2. **Verify port forwarding** (for dev containers):
   - Ensure port 8000 is forwarded in your devcontainer config
   - Check VS Code shows the forwarded port in the PORTS panel

3. **Test server connectivity**:
   ```bash
   # From inside container
   curl -I http://127.0.0.1:8000/mcp/
   
   # From host machine (with port forwarding)
   curl -I http://localhost:8000/mcp/
   ```

4. **Check server logs** for authentication and connection errors

### Authentication Issues

- Ensure `BEARER_TOKEN` is set to `dev-token` in your environment
- Verify the Authorization header format: `Bearer dev-token`
- Check that the token matches between client and server configuration

## Contributing
=======
## Requirements
>>>>>>> 6f1f5e31

- Python 3.11+
- OS API Key from [OS Data Hub](https://osdatahub.os.uk/)

## License

MIT License. This project does not have the endorsement of Ordnance Survey. This is a personal project and not affiliated with Ordnance Survey. This is not a commercial product. It is actively being worked on so expect breaking changes and bugs.<|MERGE_RESOLUTION|>--- conflicted
+++ resolved
@@ -51,13 +51,6 @@
 
 ## Data Flow
 
-<<<<<<< HEAD
-1. **Start the server:**
-
-```bash
-python src/server.py --transport streamable-http --host 0.0.0.0 --port 8000
-=======
->>>>>>> 6f1f5e31
 ```
 User Request
     ↓
@@ -76,74 +69,6 @@
 Results returned to user
 ```
 
-<<<<<<< HEAD
-> **Note:** The client test scripts (`http_client_test.py` and `stdio_client_test.py`) are a great way to verify your server setup.
-
-### 4. Dev Container Setup (for VS Code Development)
-
-If you're running the server in a VS Code dev container:
-
-1. **Ensure your `.devcontainer/devcontainer.json` includes port forwarding:**
-
-```json
-{
-  "image": "mcr.microsoft.com/devcontainers/python:3.11",
-  "remoteUser": "vscode",
-  "containerEnv": {
-    "PYTHONPATH": "src",
-    "OS_API_KEY": "${localEnv:OS_API_KEY}",
-    "STDIO_KEY": "${localEnv:OS_API_KEY}",
-    "BEARER_TOKEN": "${localEnv:BEARER_TOKEN}"
-  },
-  "forwardPorts": [8000],
-  "portsAttributes": {
-    "8000": {
-      "label": "MCP Server",
-      "onAutoForward": "notify"
-    }
-  }
-}
-```
-
-2. **Start the server with host binding to all interfaces:**
-
-```bash
-PYTHONPATH=src python3 src/server.py --transport streamable-http --host 0.0.0.0 --port 8000 --debug
-```
-
-3. **Configure Claude Desktop to connect to the forwarded port:**
-
-```json
-{
-  "mcpServers": {
-    "os-ngd-api": {
-      "url": "http://localhost:8000/mcp/",
-      "headers": {
-        "Authorization": "Bearer dev-token"
-      }
-    }
-  }
-}
-```
-
-**Note:** Remove any `command` field from the Claude Desktop config when using URL-based connection.
-### 5. Testing Connection
-
-To verify your server is working correctly, you can test the connection with curl:
-
-```bash
-# Test the server is responding
-curl -v http://localhost:8000/mcp/ \
-  -H "Authorization: Bearer dev-token" \
-  -H "Content-Type: application/json" \
-  -H "Accept: application/json, text/event-stream" \
-  -d '{"jsonrpc": "2.0", "method": "initialize", "id": 1}'
-```
-
-A successful response will include initialization data and session information.
-
-=======
->>>>>>> 6f1f5e31
 ## Available Tools
 
 **Core workflow:**
@@ -166,12 +91,47 @@
 - **Collection-aware**: Each collection (streets, buildings, land use) has its own filtering options
 - **Enforced planning**: Prevents mistakes by requiring context first
 
-<<<<<<< HEAD
+## Requirements
+
+- Python 3.11+
+- OS API Key from [OS Data Hub](https://osdatahub.os.uk/)
+
+## Advanced Setup (HTTP Mode)
+
+For direct HTTP access or development setups:
+
+### HTTP (Streamable) Mode
+
+```bash
+python src/server.py --transport streamable-http --host 0.0.0.0 --port 8000
+```
+
+Configure for HTTP access:
+```json
+{
+  "mcpServers": {
+    "os-ngd-api": {
+      "url": "http://localhost:8000/mcp/",
+      "headers": {
+        "Authorization": "Bearer dev-token"
+      }
+    }
+  }
+}
+```
+
+### Testing Connection
+
+```bash
+curl -v http://localhost:8000/mcp/ \
+  -H "Authorization: Bearer dev-token" \
+  -H "Content-Type: application/json" \
+  -H "Accept: application/json, text/event-stream"
+```
+
 ## Troubleshooting
 
 ### Connection Issues
-
-If you're having trouble connecting to the server:
 
 1. **Check environment variables** are properly set:
    ```bash
@@ -179,34 +139,17 @@
    echo "BEARER_TOKEN: $BEARER_TOKEN"
    ```
 
-2. **Verify port forwarding** (for dev containers):
-   - Ensure port 8000 is forwarded in your devcontainer config
-   - Check VS Code shows the forwarded port in the PORTS panel
-
-3. **Test server connectivity**:
+2. **Test server connectivity**:
    ```bash
-   # From inside container
-   curl -I http://127.0.0.1:8000/mcp/
-   
-   # From host machine (with port forwarding)
    curl -I http://localhost:8000/mcp/
    ```
 
-4. **Check server logs** for authentication and connection errors
+3. **Check server logs** for authentication and connection errors
 
 ### Authentication Issues
 
 - Ensure `BEARER_TOKEN` is set to `dev-token` in your environment
 - Verify the Authorization header format: `Bearer dev-token`
-- Check that the token matches between client and server configuration
-
-## Contributing
-=======
-## Requirements
->>>>>>> 6f1f5e31
-
-- Python 3.11+
-- OS API Key from [OS Data Hub](https://osdatahub.os.uk/)
 
 ## License
 
